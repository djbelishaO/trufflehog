--- conflicted
+++ resolved
@@ -1,14 +1,11 @@
 package bufferwriter
 
 import (
-<<<<<<< HEAD
-	"math/rand"
-=======
 	"bytes"
 	"fmt"
 	"io"
+	"math/rand"
 	"strings"
->>>>>>> 60646883
 	"testing"
 
 	"github.com/stretchr/testify/assert"
@@ -163,7 +160,6 @@
 	}
 }
 
-<<<<<<< HEAD
 func generateData(size int) []byte {
 	rand.Seed(42)
 	data := make([]byte, size)
@@ -207,7 +203,8 @@
 			}
 		})
 	}
-=======
+}
+
 // Create a custom reader that can simulate errors.
 type errorReader struct{}
 
@@ -332,5 +329,4 @@
 	assert.NoError(t, err)
 	assert.Equal(t, len(data)-offset, n)
 	assert.Equal(t, data[offset:], buffer)
->>>>>>> 60646883
 }