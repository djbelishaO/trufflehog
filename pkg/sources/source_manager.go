package sources

import (
	"fmt"
	"io"
	"runtime"
	"sync"
	"sync/atomic"
	"time"

	"github.com/marusama/semaphore/v2"
	"golang.org/x/sync/errgroup"

	"github.com/trufflesecurity/trufflehog/v3/pkg/common"
	"github.com/trufflesecurity/trufflehog/v3/pkg/context"
	"github.com/trufflesecurity/trufflehog/v3/pkg/pb/sourcespb"
)

// SourceManager provides an interface for starting and managing running
// sources.
type SourceManager struct {
	api   apiClient
	hooks []JobProgressHook
	// Pool limiting the amount of concurrent sources running.
	sem         semaphore.Semaphore
	prioritySem semaphore.Semaphore
	wg          sync.WaitGroup
	// Max number of units to scan concurrently per source.
	concurrentUnits int
	// Run the sources using source unit enumeration / chunking if available.
	// Checked at runtime to allow feature flagging.
	useSourceUnitsFunc func() bool
	// Downstream chunks channel to be scanned.
	outputChunks chan *Chunk
	// Set when Wait() returns.
	firstErr chan error
	waitErr  error
	done     bool
}

// apiClient is an interface for optionally communicating with an external API.
type apiClient interface {
	// GetIDs informs the API of the source that's about to run and returns
	// two identifiers used during source initialization.
	GetIDs(ctx context.Context, name string, kind sourcespb.SourceType) (SourceID, JobID, error)
}

// WithAPI adds an API client to the manager for tracking jobs and progress. If
// the API is also a JobProgressHook, it will be added to the list of event hooks.
func WithAPI(api apiClient) func(*SourceManager) {
	return func(mgr *SourceManager) { mgr.api = api }
}

// WithReportHook adds a hook to the SourceManager's reporting feature for
// customizing data aggregation.
func WithReportHook(hook JobProgressHook) func(*SourceManager) {
	return func(mgr *SourceManager) {
		mgr.hooks = append(mgr.hooks, hook)
	}
}

// WithConcurrentSources limits the concurrent number of sources a manager can run.
func WithConcurrentSources(concurrency int) func(*SourceManager) {
	return func(mgr *SourceManager) {
		mgr.sem.SetLimit(concurrency)
	}
}

// WithConcurrentTargets limits the concurrent number of targets a manager can run.
func WithConcurrentTargets(concurrency int) func(*SourceManager) {
	return func(mgr *SourceManager) {
		mgr.prioritySem.SetLimit(concurrency)
	}
}

// WithBufferedOutput sets the size of the buffer used for the Chunks() channel.
func WithBufferedOutput(size int) func(*SourceManager) {
	return func(mgr *SourceManager) { mgr.outputChunks = make(chan *Chunk, size) }
}

// WithSourceUnits enables using source unit enumeration and chunking if the
// source supports it.
func WithSourceUnits() func(*SourceManager) {
	return func(mgr *SourceManager) {
		mgr.useSourceUnitsFunc = func() bool { return true }
	}
}

// WithSourceUnitsFunc dynamically configures whether to use source unit
// enumeration and chunking if the source supports it. If the function returns
// true and the source supports it, then units will be used. Otherwise, the
// legacy scanning method will be used.
func WithSourceUnitsFunc(f func() bool) func(*SourceManager) {
	return func(mgr *SourceManager) { mgr.useSourceUnitsFunc = f }
}

// WithConcurrentUnits limits the number of units to be scanned concurrently.
// The default is unlimited.
func WithConcurrentUnits(n int) func(*SourceManager) {
	return func(mgr *SourceManager) { mgr.concurrentUnits = n }
}

// The default channel size for all the channels that are used to transport chunks.
const defaultChannelSize = 64

// NewManager creates a new manager with the provided options.
func NewManager(opts ...func(*SourceManager)) *SourceManager {
	mgr := SourceManager{
		// Default to the headless API. Can be overwritten by the WithAPI option.
		api:          &headlessAPI{},
		sem:          semaphore.New(runtime.NumCPU()),
		prioritySem:  semaphore.New(runtime.NumCPU()),
<<<<<<< HEAD
		outputChunks: make(chan *Chunk, 64),
=======
		outputChunks: make(chan *Chunk, defaultChannelSize),
>>>>>>> 570cec75
		firstErr:     make(chan error, 1),
	}
	for _, opt := range opts {
		opt(&mgr)
	}
	return &mgr
}

func (s *SourceManager) GetIDs(ctx context.Context, sourceName string, kind sourcespb.SourceType) (SourceID, JobID, error) {
	return s.api.GetIDs(ctx, sourceName, kind)
}

// Run blocks until a resource is available to run the source, then
// asynchronously runs it. Error information is stored and accessible via the
// JobProgressRef as it becomes available.
func (s *SourceManager) Run(ctx context.Context, sourceName string, source Source, targets ...ChunkingTarget) (JobProgressRef, error) {
	sourceID, jobID := source.SourceID(), source.JobID()
	// Do preflight checks before waiting on the pool.
	if err := s.preflightChecks(ctx); err != nil {
		return JobProgressRef{
			SourceName: sourceName,
			SourceID:   sourceID,
			JobID:      jobID,
		}, err
	}
	// Create a JobProgress object for tracking progress.
	sem := s.sem
	if len(targets) > 0 {
		sem = s.prioritySem
	}
	ctx, cancel := context.WithCancelCause(ctx)
	progress := NewJobProgress(jobID, sourceID, sourceName, WithHooks(s.hooks...), WithCancel(cancel))
	if err := sem.Acquire(ctx, 1); err != nil {
		// Context cancelled.
		progress.ReportError(Fatal{err})
		return progress.Ref(), Fatal{err}
	}
	s.wg.Add(1)
	go func() {
		// Call Finish after the semaphore has been released.
		defer progress.Finish()
		defer sem.Release(1)
		defer s.wg.Done()
		ctx := context.WithValues(ctx,
			"source_manager_worker_id", common.RandomID(5),
		)
		defer common.Recover(ctx)
		defer cancel(nil)
		if err := s.run(ctx, source, progress, targets...); err != nil {
			select {
			case s.firstErr <- err:
			default:
			}
		}
	}()
	return progress.Ref(), nil
}

// Chunks returns the read only channel of all the chunks produced by all of
// the sources managed by this manager.
func (s *SourceManager) Chunks() <-chan *Chunk {
	return s.outputChunks
}

// Wait blocks until all running sources are completed and closes the channel
// returned by Chunks(). The manager should not be reused after calling this
// method. This current implementation is not thread safe and should only be
// called by one thread.
func (s *SourceManager) Wait() error {
	// Check if the manager has been Waited.
	if s.done {
		return s.waitErr
	}
	s.done = true

	// Return the first error returned by run.
	s.wg.Wait()
	select {
	case s.waitErr = <-s.firstErr:
	default:
	}
	close(s.outputChunks)
	close(s.firstErr)
	for _, hook := range s.hooks {
		if hookCloser, ok := hook.(io.Closer); ok {
			_ = hookCloser.Close()
		}
	}
	return s.waitErr
}

// ScanChunk injects a chunk into the output stream of chunks to be scanned.
// This method should rarely be used. TODO(THOG-1577): Remove when dependencies
// no longer rely on this functionality.
func (s *SourceManager) ScanChunk(chunk *Chunk) {
	s.outputChunks <- chunk
}

// AvailableCapacity returns the number of concurrent jobs the manager can
// accommodate at this time.
func (s *SourceManager) AvailableCapacity() int {
	return s.sem.GetLimit() - s.sem.GetCount()
}

// MaxConcurrentSources returns the maximum configured limit of concurrent
// sources the manager will run.
func (s *SourceManager) MaxConcurrentSources() int {
	return s.sem.GetLimit()
}

// ConcurrentSources returns the current number of concurrently running
// sources.
func (s *SourceManager) ConcurrentSources() int {
	return s.sem.GetCount()
}

// SetMaxConcurrentSources sets the maximum number of concurrently running
// sources. If the count is lower than the already existing number of
// concurrently running sources, no sources will be scheduled to run until the
// existing sources complete.
func (s *SourceManager) SetMaxConcurrentSources(maxRunCount int) {
	s.sem.SetLimit(maxRunCount)
}

// preflightChecks is a helper method to check the Manager or the context isn't
// done.
func (s *SourceManager) preflightChecks(ctx context.Context) error {
	// Check if the manager has been Waited.
	if s.done {
		return fmt.Errorf("manager is done")
	}
	return ctx.Err()
}

// run is a helper method to sychronously run the source. It does not check for
// acquired resources. An error is returned if there was a fatal error during
// the run. This information is also recorded in the JobProgress.
func (s *SourceManager) run(ctx context.Context, source Source, report *JobProgress, targets ...ChunkingTarget) error {
	report.Start(time.Now())
	defer func() { report.End(time.Now()) }()

	defer func() {
		if err := context.Cause(ctx); err != nil {
			report.ReportError(Fatal{err})
		}
	}()

	report.TrackProgress(source.GetProgress())
	if ctx.Value("job_id") == "" {
		ctx = context.WithValue(ctx, "job_id", report.JobID)
	}
	if ctx.Value("source_id") == "" {
		ctx = context.WithValue(ctx, "source_id", report.SourceID)
	}
	if ctx.Value("source_name") == "" {
		ctx = context.WithValue(ctx, "source_name", report.SourceName)
	}
	if ctx.Value("source_type") == "" {
		ctx = context.WithValue(ctx, "source_type", source.Type().String())
	}

	// Check for the preferred method of tracking source units.
	canUseSourceUnits := len(targets) == 0 && s.useSourceUnitsFunc != nil
	if enumChunker, ok := source.(SourceUnitEnumChunker); ok && canUseSourceUnits && s.useSourceUnitsFunc() {
		ctx.Logger().Info("running source",
			"with_units", true)
		return s.runWithUnits(ctx, enumChunker, report)
	}
	ctx.Logger().Info("running source",
		"with_units", false,
		"target_count", len(targets),
		"source_manager_units_configurable", s.useSourceUnitsFunc != nil)
	return s.runWithoutUnits(ctx, source, report, targets...)
}

// runWithoutUnits is a helper method to run a Source. It has coarse-grained
// job reporting.
func (s *SourceManager) runWithoutUnits(ctx context.Context, source Source, report *JobProgress, targets ...ChunkingTarget) error {
	// Introspect on the chunks we get from the Chunks method.
<<<<<<< HEAD
	ch := make(chan *Chunk, 64)
=======
	ch := make(chan *Chunk, defaultChannelSize)
>>>>>>> 570cec75
	var wg sync.WaitGroup
	// Consume chunks and export chunks.
	wg.Add(1)
	go func() {
		defer wg.Done()
		for chunk := range ch {
			chunk.JobID = source.JobID()
			report.ReportChunk(nil, chunk)
			s.outputChunks <- chunk
		}
	}()
	// Don't return from this function until the goroutine has finished
	// outputting chunks to the downstream channel. Closing the channel
	// will stop the goroutine, so that needs to happen first in the defer
	// stack.
	defer wg.Wait()
	defer close(ch)
	if err := source.Chunks(ctx, ch, targets...); err != nil {
		report.ReportError(Fatal{err})
		return Fatal{err}
	}
	return nil
}

// runWithUnits is a helper method to run a Source that is also a
// SourceUnitEnumChunker. This allows better introspection of what is getting
// scanned and any errors encountered.
func (s *SourceManager) runWithUnits(ctx context.Context, source SourceUnitEnumChunker, report *JobProgress) error {
	unitReporter := &mgrUnitReporter{
		unitCh: make(chan SourceUnit, 1),
		report: report,
	}
	// Create a function that will save the first error encountered (if
	// any) and discard the rest.
	fatalErr := make(chan error, 1)
	catchFirstFatal := func(err error) {
		select {
		case fatalErr <- err:
		default:
		}
	}
	// Produce units.
	go func() {
		// TODO: Catch panics and add to report.
		report.StartEnumerating(time.Now())
		defer func() { report.EndEnumerating(time.Now()) }()
		defer close(unitReporter.unitCh)
		ctx.Logger().V(2).Info("enumerating source")
		if err := source.Enumerate(ctx, unitReporter); err != nil {
			report.ReportError(Fatal{err})
			catchFirstFatal(Fatal{err})
		}
	}()
	var wg sync.WaitGroup
	// TODO: Maybe switch to using a semaphore.Weighted.
	var unitPool errgroup.Group
	if s.concurrentUnits != 0 {
		// Negative values indicated no limit.
		unitPool.SetLimit(s.concurrentUnits)
	}
	for unit := range unitReporter.unitCh {
		unit := unit
		chunkReporter := &mgrChunkReporter{
			unit:    unit,
			chunkCh: make(chan *Chunk, defaultChannelSize),
			report:  report,
		}
		// Consume units and produce chunks.
		unitPool.Go(func() error {
			report.StartUnitChunking(unit, time.Now())
			// TODO: Catch panics and add to report.
			defer close(chunkReporter.chunkCh)
			id, kind := unit.SourceUnitID()
			ctx := context.WithValues(ctx, "unit", id, "unit_kind", kind)
			ctx.Logger().V(3).Info("chunking unit")
			if err := source.ChunkUnit(ctx, unit, chunkReporter); err != nil {
				report.ReportError(Fatal{ChunkError{Unit: unit, Err: err}})
				catchFirstFatal(Fatal{err})
			}
			return nil
		})
		// Consume chunks and export chunks.
		wg.Add(1)
		go func() {
			defer wg.Done()
			defer func() { report.EndUnitChunking(unit, time.Now()) }()
			for chunk := range chunkReporter.chunkCh {
				if src, ok := source.(Source); ok {
					chunk.JobID = src.JobID()
				}
				s.outputChunks <- chunk
			}
		}()
	}
	wg.Wait()
	select {
	case err := <-fatalErr:
		return err
	default:
		return nil
	}
}

// headlessAPI implements the apiClient interface locally.
type headlessAPI struct {
	// Counters for assigning source and job IDs.
	sourceIDCounter int64
	jobIDCounter    int64
}

func (api *headlessAPI) GetIDs(context.Context, string, sourcespb.SourceType) (SourceID, JobID, error) {
	return SourceID(atomic.AddInt64(&api.sourceIDCounter, 1)), JobID(atomic.AddInt64(&api.jobIDCounter, 1)), nil
}

// mgrUnitReporter implements the UnitReporter interface.
var _ UnitReporter = (*mgrUnitReporter)(nil)

type mgrUnitReporter struct {
	unitCh chan SourceUnit
	report *JobProgress
}

// UnitOk implements the UnitReporter interface by recording the unit in the
// report and sending it on the SourceUnit channel.
func (s *mgrUnitReporter) UnitOk(ctx context.Context, unit SourceUnit) error {
	s.report.ReportUnit(unit)
	return common.CancellableWrite(ctx, s.unitCh, unit)
}

// UnitErr implements the UnitReporter interface by recording the error in the
// report.
func (s *mgrUnitReporter) UnitErr(ctx context.Context, err error) error {
	s.report.ReportError(err)
	return nil
}

// mgrChunkReporter implements the ChunkReporter interface.
var _ ChunkReporter = (*mgrChunkReporter)(nil)

type mgrChunkReporter struct {
	unit    SourceUnit
	chunkCh chan *Chunk
	report  *JobProgress
}

// ChunkOk implements the ChunkReporter interface by recording the chunk and
// its associated unit in the report and sending it on the Chunk channel.
func (s *mgrChunkReporter) ChunkOk(ctx context.Context, chunk Chunk) error {
	s.report.ReportChunk(s.unit, &chunk)
	return common.CancellableWrite(ctx, s.chunkCh, &chunk)
}

// ChunkErr implements the ChunkReporter interface by recording the error and
// its associated unit in the report.
func (s *mgrChunkReporter) ChunkErr(ctx context.Context, err error) error {
	s.report.ReportError(ChunkError{s.unit, err})
	return nil
}<|MERGE_RESOLUTION|>--- conflicted
+++ resolved
@@ -110,11 +110,7 @@
 		api:          &headlessAPI{},
 		sem:          semaphore.New(runtime.NumCPU()),
 		prioritySem:  semaphore.New(runtime.NumCPU()),
-<<<<<<< HEAD
-		outputChunks: make(chan *Chunk, 64),
-=======
 		outputChunks: make(chan *Chunk, defaultChannelSize),
->>>>>>> 570cec75
 		firstErr:     make(chan error, 1),
 	}
 	for _, opt := range opts {
@@ -294,11 +290,7 @@
 // job reporting.
 func (s *SourceManager) runWithoutUnits(ctx context.Context, source Source, report *JobProgress, targets ...ChunkingTarget) error {
 	// Introspect on the chunks we get from the Chunks method.
-<<<<<<< HEAD
-	ch := make(chan *Chunk, 64)
-=======
 	ch := make(chan *Chunk, defaultChannelSize)
->>>>>>> 570cec75
 	var wg sync.WaitGroup
 	// Consume chunks and export chunks.
 	wg.Add(1)
